# jax-rl

Core Deep Reinforcement Learning algorithms using JAX for improved performance relative to PyTorch and TensorFlow. Control tasks rely on the [DeepMind Control Suite](https://github.com/deepmind/dm_control); see repo for further setup if you don't have MuJoCo configured.

#### Current implementations

- [x] TD3
- [ ] PPO
- [ ] MPO
<<<<<<< HEAD
- [x] SAC
- [ ] PPO
=======
- [ ] SAC
>>>>>>> 802629fe
- [ ] A2C/A3C
- [ ] ACKTR

# Run

To test each algorithm on cartpole swingup:

```bash
python main_dm_control.py --max_timestep 100000
```

```bash
python main_dm_control.py --policy SAC --max_timesteps 100000
```
<|MERGE_RESOLUTION|>--- conflicted
+++ resolved
@@ -5,14 +5,9 @@
 #### Current implementations
 
 - [x] TD3
+- [x] SAC
+- [ ] MPO
 - [ ] PPO
-- [ ] MPO
-<<<<<<< HEAD
-- [x] SAC
-- [ ] PPO
-=======
-- [ ] SAC
->>>>>>> 802629fe
 - [ ] A2C/A3C
 - [ ] ACKTR
 
